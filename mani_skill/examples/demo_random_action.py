--- conflicted
+++ resolved
@@ -1,5 +1,3 @@
-import argparse
-
 import gymnasium as gym
 import numpy as np
 import sapien
@@ -9,29 +7,6 @@
 from mani_skill.utils.wrappers import RecordEpisode
 
 
-<<<<<<< HEAD
-def parse_args(args=None):
-    parser = argparse.ArgumentParser()
-    parser.add_argument("-e", "--env-id", type=str, default="PushCube-v1", help="The environment ID of the task you want to simulate")
-    parser.add_argument("-r", "--robot", type=str, default=None, help="The robot agent you want to place in the environment")
-    parser.add_argument("-o", "--obs-mode", type=str, default="none")
-    parser.add_argument("-b", "--sim-backend", type=str, default="auto", help="Which simulation backend to use. Can be 'auto', 'cpu', 'gpu'")
-    parser.add_argument("--reward-mode", type=str)
-    parser.add_argument("--num-envs", type=int, default=1, help="Number of environments to run.")
-    parser.add_argument("-c", "--control-mode", type=str)
-    parser.add_argument("--render-mode", type=str, default="rgb_array")
-    parser.add_argument("--shader", default="default", type=str, help="Change shader used for all cameras in the environment for rendering. Default is 'minimal' which is very fast. Can also be 'rt' for ray tracing and generating photo-realistic renders. Can also be 'rt-fast' for a faster but lower quality ray-traced renderer")
-    parser.add_argument("--record-dir", type=str)
-    parser.add_argument("-p", "--pause", action="store_true", help="If using human render mode, auto pauses the simulation upon loading")
-    parser.add_argument("--quiet", action="store_true", help="Disable verbose output.")
-    parser.add_argument(
-        "-s",
-        "--seed",
-        type=int,
-        help="Seed the random actions and simulator. Default is no seed",
-    )
-    args, opts = parser.parse_known_args(args)
-=======
 import tyro
 from dataclasses import dataclass
 from typing import List, Optional, Annotated, Union
@@ -67,27 +42,23 @@
 
     record_dir: Optional[str] = None
     """Directory to save recordings"""
->>>>>>> 8e77db05
 
-    # Parse env kwargs
-    if not args.quiet:
-        print("opts:", opts)
-    eval_str = lambda x: eval(x[1:]) if x.startswith("@") else x
-    env_kwargs = dict((x, eval_str(y)) for x, y in zip(opts[0::2], opts[1::2]))
-    if args.robot:
-        env_kwargs["robot"] = args.robot
-    if not args.quiet:
-        print("env_kwargs:", env_kwargs)
-    args.env_kwargs = env_kwargs
+    pause: Annotated[bool, tyro.conf.arg(aliases=["-p"])] = False
+    """If using human render mode, auto pauses the simulation upon loading"""
 
-    return args
+    quiet: bool = False
+    """Disable verbose output."""
 
+    seed: Annotated[Optional[Union[int, List[int]]], tyro.conf.arg(aliases=["-s"])] = None
+    """Seed(s) for random actions and simulator. Can be a single integer or a list of integers. Default is None (no seeds)"""
 
-def main(args):
+def main(args: Args):
     np.set_printoptions(suppress=True, precision=3)
     verbose = not args.quiet
+    if isinstance(args.seed, int):
+        args.seed = [args.seed]
     if args.seed is not None:
-        np.random.seed(args.seed)
+        np.random.seed(args.seed[0])
     parallel_in_single_scene = args.render_mode == "human"
     if args.render_mode == "human" and args.obs_mode in ["sensor_data", "rgb", "rgbd", "depth", "point_cloud"]:
         print("Disabling parallel single scene/GUI render as observation mode is a visual one. Change observation mode to state or state_dict to see a parallel env render")
@@ -106,16 +77,12 @@
         sim_backend=args.sim_backend,
         enable_shadow=True,
         parallel_in_single_scene=parallel_in_single_scene,
-<<<<<<< HEAD
-        **args.env_kwargs
-=======
     )
     if args.robot_uids is not None:
         env_kwargs["robot_uids"] = tuple(args.robot_uids.split(","))
     env: BaseEnv = gym.make(
         args.env_id,
         **env_kwargs
->>>>>>> 8e77db05
     )
     record_dir = args.record_dir
     if record_dir:
@@ -129,14 +96,9 @@
             print("Control mode", env.unwrapped.control_mode)
         print("Reward mode", env.unwrapped.reward_mode)
 
-<<<<<<< HEAD
-    obs, _ = env.reset(seed=args.seed)
-    env.action_space.seed(args.seed)
-=======
     obs, _ = env.reset(seed=args.seed, options=dict(reconfigure=True))
     if args.seed is not None and env.action_space is not None:
             env.action_space.seed(args.seed[0])
->>>>>>> 8e77db05
     if args.render_mode is not None:
         viewer = env.render()
         if isinstance(viewer, sapien.utils.Viewer):
@@ -162,4 +124,5 @@
 
 
 if __name__ == "__main__":
-    main(parse_args())+    parsed_args = tyro.cli(Args)
+    main(parsed_args)