--- conflicted
+++ resolved
@@ -14,7 +14,6 @@
 def parse_args():
     parser = argparse.ArgumentParser()
     parser.add_argument("-e", "--env-id", type=str, required=True)
-    parser.add_argument("-r", "--robot", type=str, default=None, help="The robot agent you want to place in the environment")
     parser.add_argument("-o", "--obs-mode", type=str)
     parser.add_argument("--reward-mode", type=str)
     parser.add_argument("-c", "--control-mode", type=str, default="pd_ee_delta_pose")
@@ -27,8 +26,6 @@
     print("opts:", opts)
     eval_str = lambda x: eval(x[1:]) if x.startswith("@") else x
     env_kwargs = dict((x, eval_str(y)) for x, y in zip(opts[0::2], opts[1::2]))
-    if args.robot:
-        env_kwargs["robot"] = args.robot
     print("env_kwargs:", env_kwargs)
     args.env_kwargs = env_kwargs
 
@@ -194,9 +191,9 @@
         # Gripper
         if has_gripper:
             if key == "f":  # open gripper
-                gripper_action = 0
+                gripper_action = 1
             elif key == "g":  # close gripper
-                gripper_action = 0.81
+                gripper_action = -1
 
         # Other functions
         if key == "0":  # switch to SAPIEN viewer
@@ -225,12 +222,8 @@
         # -------------------------------------------------------------------------- #
         # Post-process action
         # -------------------------------------------------------------------------- #
-<<<<<<< HEAD
-        action_dict = dict(base=base_action, arm=ee_action, body=body_action, gripper=np.array([gripper_action]), passive_finger_joints=np.array([]))
-=======
         action_dict = dict(base=base_action, arm=ee_action, body=body_action, gripper=gripper_action)
         action_dict = common.to_tensor(action_dict)
->>>>>>> 8e77db05
         action = env.agent.controller.from_action_dict(action_dict)
 
         obs, reward, terminated, truncated, info = env.step(action)
